#Change Log

<<<<<<< HEAD
##upcoming release
###API changes
* Test.WebDriver.Internal.FailedCommandInfo now stores screenshots as lazy bytestrings
* Test.WebDriver.Common.Profile now stores PreparedProfile as a lazy bytestring
* Test.WebDriver.Chrome.Extension now stores ChromeExtension as a lazy bytestring
* The LogPref type has been renamed to LogLevel to reflect its use within the new log interface

###new features
* a new log interface as specified by webdriver standard. This includes the functions getLogs and getLogTypes, and the types LogType and LogEntry. 
=======
##hs-webdriver 0.5.0.1
###bug fixes
* hs-webdriver now correctly handles a wider variety of server-specific responses when a webdriver command expects no return value.
* An issue with the redirect status codes used during session creation has been fixed.
* As a result of the above fixes, hs-webdriver should now work with chromedriver. Note that, prior to this version, you can still use chromedriver if you use the selenium standalone server jar as a proxy.
>>>>>>> 1f7ff350

##hs-webdriver 0.5
###API changes
* Test.WebDriver.Commands.Wait.unexpected now accepts a String argument, which is used as an error message
* screenshot and uploadZipEntry from Test.WebDriver.Commands now use lazy bytestrings
* wdBasePath field added to WDSession. This allows you to specify a custom base path for all WebDriver requests. The default, as specified in the WebDriver standard, is "/wd/hub"

###new features
* added Test.WebDriver.Commands.screenshotBase64

##hs-webdriver 0.4

###API changes
* finallyClose and closeOnException are now overloaded on the WebDriver class.
* NoSessionId and doSessCommand were moved from Test.WebDriver.Classes to Test.WebDriver.Commands.Internal

###bug fixes
* fixed a typo in the export list of Firefox.Profile; deleteFile is now correctly exported instead of removeFile from System.Directory 
* fixed an error in the JSON representation of MouseButton

###new features
* A new module, Test.WebDriver.Commands.Internal, which exports some low-level functions used to implement the high-level interface. This makes it possible for library users to extend hs-webdriver with nonstandard or unimplemented features.

## hs-webdriver 0.3.3

###API changes
* The representation of profile files has been changed to use a HashMap instead of an association list. This ensures that destination paths are always unique.

###bug fixes
* The default preferences used by Selenium are now merged into the preferences of Firefox profiles loaded from disk.
* addExtension will now correctly add extension directories to a profile.

###known issues
* Because of the way loadProfile currently adds directories to the profileFiles HashMap, it's possible for extensions added via addExtension to be overriden by the extensions originally listed in the on-disk extensions directory.

###new features 
* It's now possible to add entire directories to a profile in pure code using addFile and addExtension.
* new functions in Common.Profile: unionProfiles, onProfileFiles, onProfilePrefs
* new function in Commands.Wait: onTimeout
* the WD monad now has a MonadCatchIO instance, as an alternative to lifted-base for exception handling


## hs-webdriver 0.3.2.1

###bug fixes
* Removed a bug in waitWhile' that resulted in an infinite loop
* Fixed the incorrect representation of JSON profiles
* Fixed relative path issues when zipping profile directories from disk

## hs-webdriver 0.3.2

###bug fixes
* Changed the constraint on filesystrem-trees to avoid a broken version
* Added the missing exports for addFile and deleteFile in Common.Profile and Firefox.Profile

###new features
* new Common.Profile functions: hasExtension, hasFile

## hs-webdriver 0.3.1 

###API changes
* The representation of Profiles has changed, allowing it to store arbitrary files as well as extensions. The functional API for working with preferences and extensions ismostly unchanged, except for the behavior of calling addExtension consecutively with the same filepath argument.
* The old <&&> and <||> operators in Test.WebDriver.Commands.Wait have been removed and replaced with the ones exported from Control.Conditional from the cond package.

###bug fixes
* Fixed memory leak resulting from an infinite recursion in the FromJSON instance of PreparedProfile.
* loadProfile now properly loads an entire Firefox profile from disk, rather than just the extensions and preferences.

###known issues
* An issue involving lazy bytestring IO in the zip-archive package means that unusually large profiles might exceed the OSes open file limit.

###new features
* several new functions for working with Firefox/Opera profiles have been added. This includes functions for loading large profiles from disk, functions for working with zipped profiles, and functions for adding arbitrary files to a profile in pure code. 
* new helper functions were added to Test.WebDriver.Commands.Wait, exported from the cond package.

## hs-webdriver 0.3.0.1

###bug fixes
* due to a nonconformance in the spec from the Grid server, wire responses were being received that contained no sessionId key, which subsequently resulted in a parse error from our JSON parser. This has been fixed, so that an omitted sessionId defaults to Nothing.
* major bux fixes in the Firefox profile code. Note that loadProfile is unlikely
to work as expected, but prepareTempProfile should.

## hs-webdriver 0.3 

### API changes
* 2 typeclasses were introduced. All WebDriver commands are now overloaded on WebDriver class, so that monad transformers with a WD base can be used conveniently.
* The MonadState instance of WD has been removed and replaced by SessionState.
* The Firefox profile code has been generalized to work with either Opera or Firefox profiles. A phantom type parameter is used to create a distinction between the two. See documentation on Common.Profile and Firefox.Profile to learn about the specific changes that were made.
* FFLogPref is now removed and replaced by the LogPref type, because both Firefox and Opera config use the same logging preference values.
* Several new modules have been created, including: Capabilities, Monad, Classes, Exceptions. Many of the definitions have been moved around, but the export lists of the pre-existing modules are the same.

### bug fixes
* Various issues with the serialization of capabilities meant that Chrome, IE, and Opera weren't able to startup correctly with default capabilities. This is now fixed.

### new features
* General documentation improvements.
* Opera configuration is now implemented.

## hs-webdriver 0.2

### API changes
* FailedCommandInfo changed so that it stores a WDSession rather than just a Maybe SessionId, thus providing server host and port information as well as the session ID.
* As a result, mkFailedCommandInfo is now String -> WD FailedCommandInfo, since it requires access to the WDSession state.
* HTML5StorageType changed to the more accurate WebStorageType

### new features
* general documentation improvements
* the uploadFile, uploadRawFile, and uploadZipEntry functions, which support uploading file contents to the remote server

## hs-webdriver 0.1

### API changes
* getWindowSize, setWindowSize, getWindowPos, and setWindowPos have all been deprived of their WindowHandle argument. This is due to the fact that using unfocused windows with those commands causes undefined behavior. 

### new features
* the mkCookie function for convenient cookie construction
* the focusFrame function for focusing to individual frames
* the setPageLoadTimeout function
* the maximize function for maximizing windows
* support for HTML 5 web storage<|MERGE_RESOLUTION|>--- conflicted
+++ resolved
@@ -1,6 +1,5 @@
 #Change Log
 
-<<<<<<< HEAD
 ##upcoming release
 ###API changes
 * Test.WebDriver.Internal.FailedCommandInfo now stores screenshots as lazy bytestrings
@@ -10,13 +9,13 @@
 
 ###new features
 * a new log interface as specified by webdriver standard. This includes the functions getLogs and getLogTypes, and the types LogType and LogEntry. 
-=======
+
 ##hs-webdriver 0.5.0.1
 ###bug fixes
 * hs-webdriver now correctly handles a wider variety of server-specific responses when a webdriver command expects no return value.
 * An issue with the redirect status codes used during session creation has been fixed.
 * As a result of the above fixes, hs-webdriver should now work with chromedriver. Note that, prior to this version, you can still use chromedriver if you use the selenium standalone server jar as a proxy.
->>>>>>> 1f7ff350
+
 
 ##hs-webdriver 0.5
 ###API changes
